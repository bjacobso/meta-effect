--- conflicted
+++ resolved
@@ -170,37 +170,36 @@
       "tags": ["prisma", "database", "transactions"]
     },
     {
-<<<<<<< HEAD
-      "name": "compiler-service",
-      "type": "effect-compilers",
-      "description": "Generic compiler interface for schema-to-code transformations",
-      "files": ["effect-compilers/compiler-service.ts"],
-      "dependencies": ["effect"],
-      "tags": ["compiler", "schema", "codegen"]
-    },
-    {
-      "name": "dag-to-github-actions",
-      "type": "effect-compilers",
-      "description": "Compile workflow DAGs to GitHub Actions YAML",
-      "files": ["effect-compilers/dag-to-github-actions.ts"],
-      "dependencies": ["effect"],
-      "tags": ["compiler", "dag", "github-actions", "ci"]
-    },
-    {
-      "name": "dag-to-step-functions",
-      "type": "effect-compilers",
-      "description": "Compile workflow DAGs to AWS Step Functions ASL",
-      "files": ["effect-compilers/dag-to-step-functions.ts"],
-      "dependencies": ["effect"],
-      "tags": ["compiler", "dag", "aws", "step-functions"]
-=======
       "name": "sql-generator",
       "type": "effect-prisma",
       "description": "Prisma generator that creates Effect Schema Models using @effect/sql",
       "files": ["effect-prisma/sql-generator.ts", "effect-prisma/example-schema.prisma"],
       "dependencies": ["@prisma/generator-helper", "effect", "@effect/sql"],
       "tags": ["prisma", "codegen", "sql", "schema"]
->>>>>>> 768b0231
+    },
+    {
+      "name": "compiler-service",
+      "type": "effect-compilers",
+      "description": "Generic compiler interface for schema-to-code transformations",
+      "files": ["effect-compilers/compiler-service.ts"],
+      "dependencies": ["effect"],
+      "tags": ["compiler", "schema", "codegen"]
+    },
+    {
+      "name": "dag-to-github-actions",
+      "type": "effect-compilers",
+      "description": "Compile workflow DAGs to GitHub Actions YAML",
+      "files": ["effect-compilers/dag-to-github-actions.ts"],
+      "dependencies": ["effect"],
+      "tags": ["compiler", "dag", "github-actions", "ci"]
+    },
+    {
+      "name": "dag-to-step-functions",
+      "type": "effect-compilers",
+      "description": "Compile workflow DAGs to AWS Step Functions ASL",
+      "files": ["effect-compilers/dag-to-step-functions.ts"],
+      "dependencies": ["effect"],
+      "tags": ["compiler", "dag", "aws", "step-functions"]
     }
   ],
   "presets": [
