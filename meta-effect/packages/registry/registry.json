--- conflicted
+++ resolved
@@ -243,7 +243,6 @@
     {
       "name": "db-transaction",
       "type": "effect-prisma",
-<<<<<<< HEAD
       "description": "Demonstrates advanced transaction patterns with Prisma's interactive transaction API, including nested transaction support, manual commit/rollback, and scoped transaction lifecycle. Requires Prisma Client Extensions for $begin, $commit, $rollback. See: https://www.prisma.io/docs/orm/prisma-client/queries/transactions#interactive-transactions-api",
       "files": [
         "effect-prisma/db-transaction.ts"
@@ -261,23 +260,27 @@
         "transactions"
       ]
     },
-=======
-      "description": "Advanced transaction patterns with nested transaction support",
-      "files": ["effect-prisma/db-transaction.ts"],
-      "dependencies": ["@prisma/client", "effect"],
-      "tags": ["prisma", "database", "transactions"]
-    },
     {
       "name": "sql-generator",
       "type": "effect-prisma",
-      "description": "Prisma generator that creates Effect Schema Models using @effect/sql",
-      "files": ["effect-prisma/sql-generator.ts", "effect-prisma/example-schema.prisma"],
-      "dependencies": ["@prisma/generator-helper", "effect", "@effect/sql"],
-      "tags": ["prisma", "codegen", "sql", "schema"]
-    }
-  ],
-  "presets": [
->>>>>>> 768b0231
+      "description": "Generates Effect Schema Model classes from Prisma schema using @effect/sql. Creates branded ID types, Model.Class definitions, and NotFound error classes.",
+      "files": [
+        "effect-prisma/sql-generator.ts"
+      ],
+      "dependencies": [
+        "@effect/sql",
+        "@prisma/generator-helper",
+        "node:fs/promises",
+        "node:path"
+      ],
+      "tags": [
+        "database",
+        "error-handling",
+        "prisma",
+        "schema",
+        "types"
+      ]
+    },
     {
       "name": "effect-action",
       "type": "effect-remix",
@@ -471,22 +474,19 @@
     },
     {
       "name": "prisma-full",
-<<<<<<< HEAD
       "description": "Complete effect-prisma setup with all components",
       "components": [
         "db-client",
-        "db-transaction"
-      ]
-=======
-      "description": "Complete effect-prisma setup with transactions and SQL generator",
-      "components": ["db-client", "db-transaction", "sql-generator"]
->>>>>>> 768b0231
+        "db-transaction",
+        "sql-generator"
+      ]
     },
     {
       "name": "prisma-minimal",
-      "description": "Minimal effect-prisma with basic wrapper",
-      "components": [
-        "db-client"
+      "description": "Minimal effect-prisma with basic helpers",
+      "components": [
+        "db-client",
+        "sql-generator"
       ]
     },
     {
